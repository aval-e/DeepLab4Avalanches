import os
from argparse import ArgumentParser
import geopandas as gpd
<<<<<<< HEAD
from torch.utils.data import Dataset, DataLoader
=======
from torch.utils.data import DataLoader
>>>>>>> e43483f6
from utils import data_utils, viz_utils, utils
from datasets.avalanche_dataset_base import AvalancheDatasetBase
from torchvision.transforms import ToTensor
from utils.data_augmentation import RandomScaling, RandomShift, RandomHorizontalFlip, RandomRotation
import matplotlib.pyplot as plt
import numpy as np


class AvalancheDatasetPoints(AvalancheDatasetBase):
    """
    SLF Avalanche Dataset. Samples chosen intelligently to avoid overlaps and cover larger avalanches

    :param root_dir: directory in which all data is located
    :param aval_file: shapefile name located in root_dir of the avalanches
    :param region_file: shapefile containing polygon specifying which area will be considered by the Dataset
    :param dem_path: file path of digital elevation model if it is to be used. Default: None
    :param tile_size: patch size to use for training
    :param bands: list of band indexes to read from optical images. Default None gets all
    :param certainty: Which avalanches to consider. Default: all, 1: exact, 2: estimated, 3: guessed
    :param batch_augm (int): whether to perform batch augmentation and how many samples to return
    :param means: list of means for each band in the optical imagery used for standardisation
    :param stds: list of standard deviations for each band in the optical imagery for standardisation
    :param random: whether extracted patches should be shifted randomly or centered on the avalanche
    :param hflip_p: probability of a horizontal flip
    :param rand_rot: max angle in degrees by which to rotate randomly
    :return pytorch dataset to be used with dataloader
    """

    def __init__(self, root_dir, aval_file, region_file, dem_path=None, tile_size=512, bands=None,
                 certainty=None, batch_augm=0, means=None, stds=None,
                 random=True, hflip_p=0, rand_rot=0):

        super().__init__(root_dir, aval_file, dem_path, tile_size, bands, means, stds)
        self.random = random
        self.ba = batch_augm if batch_augm > 1 else 1

        self.to_tensor = ToTensor()
        self.rand_rotation = RandomRotation(rand_rot)
        self.rand_flip = RandomHorizontalFlip(hflip_p)
        self.rand_shift = RandomShift(0.2)
        self.rand_scale = RandomScaling(0.3)
        self.rand_shift_dem = RandomShift(1.0)

        # get avalanche shapes with geopandas
        region = gpd.read_file(os.path.join(root_dir, region_file))
        aval_path = os.path.join(root_dir, aval_file)
        self.avalanches = gpd.read_file(aval_path)
        self.avalanches = data_utils.get_avalanches_in_region(self.avalanches, region)
        if certainty:
            self.avalanches = self.avalanches[self.avalanches.aval_shape <= certainty]
        self.sample_points = data_utils.generate_sample_points(self.avalanches, region, self.tile_size)

    def __len__(self):
        return len(self.sample_points)

    def __getitem__(self, idx):
        """
        Get a sample from the dataset.
        :param idx: index
        :return: [image, rasterised avalanches] as list
        """
        p = self.sample_points.iloc[idx]

        samples = []
        for sample in range(self.ba):
            px_offset = np.array(2 * [self.tile_size // 2])
            if self.random:
                max_diff = self.tile_size // 3
                px_offset += np.random.randint(-max_diff, max_diff, 2)
            vrt_offset = np.array([p.x - self.ulx, self.uly - p.y])
            vrt_offset = vrt_offset / self.pixel_w - px_offset
            aval_offset = np.array([p.x - self.aval_ulx, self.aval_uly - p.y])
            aval_offset = aval_offset / self.pixel_w - px_offset

            image = data_utils.get_all_bands_as_numpy(self.vrt, vrt_offset, self.tile_size,
                                                      means=self.means, stds=self.stds, bands=self.bands)
            shp_image = data_utils.get_all_bands_as_numpy(self.aval_raster, aval_offset, self.tile_size)

            # augment one of brightness and contrast
            if self.random:
                image = self.rand_shift(image)
                image = self.rand_scale(image)

            # add DEM after changing brightness etc but before rotating and flipping
            if self.dem:
                dem_offset = np.array([p.x - self.dem_ulx, self.dem_uly - p.y])
                dem_offset = dem_offset / self.pixel_w - px_offset
                dem_image = data_utils.get_all_bands_as_numpy(self.dem, dem_offset, self.tile_size,
                                                              means=[2800], stds=[1000])
                if self.random:
                    dem_image = self.rand_shift_dem(dem_image)
                image = np.concatenate([image, dem_image], axis=2)

            # Apply transforms
            angle = self.rand_rotation.get_param()
            image = self.rand_rotation(image, angle)
            shp_image = self.rand_rotation(image, angle)

            image = self.to_tensor(image)
            shp_image = self.to_tensor(shp_image)
            
            ph = self.rand_flip.get_param()
            image = self.rand_flip(image, ph)
            shp_image = self.rand_flip(shp_image, ph)

            samples.append([image, shp_image])

        return samples if self.ba > 1 else samples[0]

    @staticmethod
    def add_argparse_args(parent_parser):
        # add all dataset hparams to argparse
        parser = super(AvalancheDatasetPoints, AvalancheDatasetPoints).add_argparse_args(parent_parser)
        parser = ArgumentParser(parents=[parser], add_help=False)
        parser.add_argument('--batch_augm', type=int, default=0, help='the amount of batch augmentation to use')
        parser.add_argument('--aval_certainty', type=int, default=None,
                            help='Which avalanche certainty to consider. 1: exact, 2: estimated, 3: guessed')

        parser.add_argument('--hflip_p', type=float, default=0, help='probability of horizontal flip')
        parser.add_argument('--rand_rotation', type=float, default=0, help='max random rotation in degrees')
        return parser


if __name__ == '__main__':
    # run test

    # home
    data_folder = '/home/patrick/ecovision/data/2018'
    ava_file = 'avalanches0118_endversion.shp'
    region_file = 'Region_Selection.shp'
    dem_path = '/home/patrick/ecovision/data/2018/avalanches0118_endversion.tif'

    # pfpc
    # data_folder = '/home/pf/pfstud/bartonp/slf_avalanches/2018'
    # ava_file = 'avalanches0118_endversion.shp'
    # region_file = 'Val_area_2018.shp'
    # dem_path='/home/pf/pfstud/bartonp/dem_ch/swissalti3d_2017_ESPG2056.tif'

    my_dataset = AvalancheDatasetPoints(data_folder, ava_file, region_file, tile_size=256, dem_path=dem_path,
                                        random=True, batch_augm=1, rand_rot=180)
    dataloader = DataLoader(my_dataset, batch_size=2, shuffle=False, num_workers=2, collate_fn=utils.ba_collate_fn)

    for batch in iter(dataloader):
        image, shp_image = batch
        image = image.permute(0, 2, 3, 1)
        shp_image = shp_image.permute(0, 2, 3, 1)

        viz_utils.plot_avalanches_by_certainty(image, shp_image, dem=my_dataset.dem)
        input('Press key for another sample')<|MERGE_RESOLUTION|>--- conflicted
+++ resolved
@@ -1,11 +1,7 @@
 import os
 from argparse import ArgumentParser
 import geopandas as gpd
-<<<<<<< HEAD
-from torch.utils.data import Dataset, DataLoader
-=======
 from torch.utils.data import DataLoader
->>>>>>> e43483f6
 from utils import data_utils, viz_utils, utils
 from datasets.avalanche_dataset_base import AvalancheDatasetBase
 from torchvision.transforms import ToTensor
